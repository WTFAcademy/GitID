import HomeHeader from "@/components/home-header";
<<<<<<< HEAD
import Introduce from "@/app/(main)/components/introduce";
import HomeCard from "@/app/(main)/components/mint-card";
=======
import Accordion from "@/components/accordion";

>>>>>>> ec4bd518

function Main() {

  const faqs = [
    {
      title: "When the software will be released?",
      text: "One-time Licenses are limited by the number of software. A software is essentially a tool hosted on a single web server or IP Address.",
      active: false,
    },
    {
      title:
        "Are there any limits to the number of exported tools from Waitlist?",
      text: "One-time Licenses are limited by the number of software. A software is essentially a tool hosted on a single web server or IP Address.",
      active: false,
    },
    {
      title: "Do you provide any support?",
      text: "One-time Licenses are limited by the number of software. A software is essentially a tool hosted on a single web server or IP Address.",
      active: false,
    },
    {
      title: "What does the term “per software” mean in the License?",
      text: "One-time Licenses are limited by the number of software. A software is essentially a tool hosted on a single web server or IP Address.",
      active: true,
    },
    {
      title: "How is Waitlist different from X?",
      text: "One-time Licenses are limited by the number of software. A software is essentially a tool hosted on a single web server or IP Address.",
      active: false,
    },
    {
      title: "What happens if I don't renew my license after one year?",
      text: "One-time Licenses are limited by the number of software. A software is essentially a tool hosted on a single web server or IP Address.",
      active: false,
    },
    {
      title: "How does billing work?",
      text: "One-time Licenses are limited by the number of software. A software is essentially a tool hosted on a single web server or IP Address.",
      active: false,
    },
    {
      title: "What is your cancellation or refund policy?",
      text: "One-time Licenses are limited by the number of software. A software is essentially a tool hosted on a single web server or IP Address.",
      active: false,
    },
  ];

  return (
    <section>
      <div className="pt-32 pb-12 md:pt-44 md:pb-20">
        <div className="px-4 sm:px-6">
          <HomeHeader
            className="mb-12"
            title="The software that sparks your imagination"
            description="Our landing page template works on all devices, so you only have to set it up once, and get beautiful results forever."
          >
            Waitlist v1 <span className="text-gray-300 mx-1">·</span> Coming
            Soon
          </HomeHeader>
          <HomeCard />
          <w3m-button />
          <Introduce />
        </div>
<<<<<<< HEAD
=======


        <div className="text-center px-4 sm:px-6 max-w-3xl mx-auto">
          <h1 className="font-inter-tight text-5xl md:text-6xl font-bold text-gray-800 dark:text-transparent dark:bg-clip-text dark:bg-gradient-to-b dark:from-indigo-200 dark:to-gray-200 pb-4">
            FAQ
          </h1>
          <p className="text-lg text-gray-700 dark:text-gray-400">
          Here we provide answers for the most common questions. From registering and accessing your account to payments and paid subscriptions.
          </p>
        </div>

        <section>
          <div className="pt-10 pb-12 md:pt-[60px] md:pb-7">
            <div className="px-4 sm:px-6">
              <div className="max-w-3xl mx-auto">
                <div className="space-y-1">
                  {faqs.map((faq, index) => (
                    <Accordion
                      key={index}
                      title={faq.title}
                      id={`faqs-${index}`}
                      active={faq.active}
                    >
                      {faq.text}
                    </Accordion>
                  ))}
                </div>
              </div>
            </div>
          </div>
        </section>
        
        <w3m-button />
>>>>>>> ec4bd518
      </div>
    </section>
  );
}

export default Main;<|MERGE_RESOLUTION|>--- conflicted
+++ resolved
@@ -1,14 +1,9 @@
 import HomeHeader from "@/components/home-header";
-<<<<<<< HEAD
 import Introduce from "@/app/(main)/components/introduce";
 import HomeCard from "@/app/(main)/components/mint-card";
-=======
 import Accordion from "@/components/accordion";
 
->>>>>>> ec4bd518
-
 function Main() {
-
   const faqs = [
     {
       title: "When the software will be released?",
@@ -69,16 +64,15 @@
           <w3m-button />
           <Introduce />
         </div>
-<<<<<<< HEAD
-=======
-
 
         <div className="text-center px-4 sm:px-6 max-w-3xl mx-auto">
           <h1 className="font-inter-tight text-5xl md:text-6xl font-bold text-gray-800 dark:text-transparent dark:bg-clip-text dark:bg-gradient-to-b dark:from-indigo-200 dark:to-gray-200 pb-4">
             FAQ
           </h1>
           <p className="text-lg text-gray-700 dark:text-gray-400">
-          Here we provide answers for the most common questions. From registering and accessing your account to payments and paid subscriptions.
+            Here we provide answers for the most common questions. From
+            registering and accessing your account to payments and paid
+            subscriptions.
           </p>
         </div>
 
@@ -102,9 +96,8 @@
             </div>
           </div>
         </section>
-        
+
         <w3m-button />
->>>>>>> ec4bd518
       </div>
     </section>
   );
